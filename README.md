# ShipNegotiate AI (Streamlit Front-end)

A minimal Streamlit front-end for a contract negotiation assistant, modeled after the provided mock. This app will later be embedded into Databricks as a Lakehouse App or hooked to Databricks endpoints.

## Local run

1. Create a virtual environment (optional but recommended)
2. Install dependencies:

```bash
pip install -r requirements.txt
```

3. Start the app:

```bash
streamlit run app.py --server.port 8501 --server.headless true
```

## Structure
<<<<<<< HEAD
- `app.py`: Streamlit UI with sidebar, chat history, and quick actions
- `requirements.txt`: Python dependencies

## Next steps (Databricks)
- Replace the stubbed data builders with calls to Databricks SQL, Unity Catalog tables, or Lakehouse APIs
- If deploying as a Databricks app, point the launcher to `app.py`
- If connecting to Mosaic AI or Model Serving, wrap calls behind a function like `generate_response_via_endpoint()` in `app.py`
=======
- `app.py`: Streamlit UI with sidebar, chat history, quick actions, and LLM + RAG wiring
- `requirements.txt`: Python dependencies

## Connect the chat to an LLM
The app uses an OpenAI-compatible Chat Completions client. Configure via environment variables or Streamlit secrets (`.streamlit/secrets.toml`).

Required:
- `OPENAI_API_KEY`: API key or token

Optional:
- `OPENAI_BASE_URL`: Defaults to `https://api.openai.com/v1`. For Databricks, set to your endpoint's OpenAI-compatible base, e.g. `https://<workspace-host>/serving-endpoints/<endpoint-name>/v1`.
- `LLM_MODEL`: Model name (e.g., `gpt-4o-mini`, or the model configured on your Databricks endpoint)
- `OPENAI_EMBED_MODEL`: Embedding model for RAG (default `text-embedding-3-small`)
- `LLM_PROVIDER`: Free-form tag for display (e.g., `databricks`)

Example env vars:
```bash
export OPENAI_API_KEY=********
export OPENAI_BASE_URL=https://<your-dbx-host>/serving-endpoints/<endpoint>/v1
export LLM_MODEL=meta-llama-3.1-70b-instruct
export OPENAI_EMBED_MODEL=text-embedding-3-small
```

Notes for Databricks:
- Use a Personal Access Token (PAT) or configured token as `OPENAI_API_KEY`.
- Ensure your serving endpoint exposes an OpenAI-compatible Chat Completions and Embeddings path.

## Contextual Q&A (RAG)
- Toggle "Use contract context (RAG)" from the sidebar.
- Upload `.txt` or `.md` documents and click "Ingest uploads", or click "Load demo knowledge" for sample clauses.
- The app chunks, embeds, and stores vectors in-memory; queries retrieve top-k chunks and pass them as system context to the LLM. Sources referenced are shown beneath the answer.

Production notes:
- Replace the simple in-memory vector store with Databricks Vector Search or a Delta table powered by Mosaic AI embeddings.
- Swap the `_simple_chunk` and `_embed_texts` implementations with your preferred chunker and embedding model.
- For multi-tenant isolation, persist vectors per user or workspace.
>>>>>>> e96acda9
<|MERGE_RESOLUTION|>--- conflicted
+++ resolved
@@ -18,15 +18,6 @@
 ```
 
 ## Structure
-<<<<<<< HEAD
-- `app.py`: Streamlit UI with sidebar, chat history, and quick actions
-- `requirements.txt`: Python dependencies
-
-## Next steps (Databricks)
-- Replace the stubbed data builders with calls to Databricks SQL, Unity Catalog tables, or Lakehouse APIs
-- If deploying as a Databricks app, point the launcher to `app.py`
-- If connecting to Mosaic AI or Model Serving, wrap calls behind a function like `generate_response_via_endpoint()` in `app.py`
-=======
 - `app.py`: Streamlit UI with sidebar, chat history, quick actions, and LLM + RAG wiring
 - `requirements.txt`: Python dependencies
 
@@ -62,5 +53,4 @@
 Production notes:
 - Replace the simple in-memory vector store with Databricks Vector Search or a Delta table powered by Mosaic AI embeddings.
 - Swap the `_simple_chunk` and `_embed_texts` implementations with your preferred chunker and embedding model.
-- For multi-tenant isolation, persist vectors per user or workspace.
->>>>>>> e96acda9
+- For multi-tenant isolation, persist vectors per user or workspace.